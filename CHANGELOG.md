--- conflicted
+++ resolved
@@ -2,12 +2,9 @@
 
 ## [1.2.0] - unreleased
 ### Changed
-- Existing records can now be updated based on a belongs_to foreign key
-<<<<<<< HEAD
-=======
+- Existing records can now be updated based on a belongs_to foreign key. Thanks Diego Carrion!
 - Add Excel file format support
 - Autoload the Excel import and encoding detection gems
->>>>>>> c09f73a2
 
 ## [1.1.0] - 2015-08-04
 ### Changed
